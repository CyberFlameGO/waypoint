--- conflicted
+++ resolved
@@ -78,11 +78,7 @@
 | Array   | Each element is mapped per this table, producing a `tuple(...)` value with suitable element types.            |
 | Null    | A literal `null`.                                                                                             |
 
-<<<<<<< HEAD
-[string template]: docs/waypoint-hcl/syntax/expressions#string-templates
-=======
 [string template]: /docs/waypoint-hcl/syntax/expressions#string-templates
->>>>>>> 922bd37b
 
 When a JSON string is encountered in a location where arbitrary expressions are
 expected, its value is first parsed as a [string template][]
